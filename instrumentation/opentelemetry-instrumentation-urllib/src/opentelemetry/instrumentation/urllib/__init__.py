# Copyright The OpenTelemetry Authors
#
# Licensed under the Apache License, Version 2.0 (the "License");
# you may not use this file except in compliance with the License.
# You may obtain a copy of the License at
#
#     http://www.apache.org/licenses/LICENSE-2.0
#
# Unless required by applicable law or agreed to in writing, software
# distributed under the License is distributed on an "AS IS" BASIS,
# WITHOUT WARRANTIES OR CONDITIONS OF ANY KIND, either express or implied.
# See the License for the specific language governing permissions and
# limitations under the License.


"""
This library allows tracing HTTP requests made by the
`urllib https://docs.python.org/3/library/urllib.html>`_ library.

Usage
-----

.. code-block:: python

    from urllib import request
    from opentelemetry.instrumentation.urllib import URLLibInstrumentor

    # You can optionally pass a custom TracerProvider to
    # URLLibInstrumentor().instrument()

    URLLibInstrumentor().instrument()
    req = request.Request('https://postman-echo.com/post', method="POST")
    r = request.urlopen(req)

API
---
"""

import functools
import types
from urllib.request import (  # pylint: disable=no-name-in-module,import-error
    OpenerDirector,
    Request,
)

from opentelemetry import context
from opentelemetry.instrumentation.instrumentor import BaseInstrumentor
from opentelemetry.instrumentation.metric import (
    HTTPMetricRecorder,
    HTTPMetricType,
    MetricMixin,
)
from opentelemetry.instrumentation.urllib.version import (  # pylint: disable=no-name-in-module,import-error
    __version__,
)
from opentelemetry.instrumentation.utils import http_status_to_status_code
from opentelemetry.propagate import inject
from opentelemetry.trace import SpanKind, get_tracer
from opentelemetry.trace.status import Status

# A key to a context variable to avoid creating duplicate spans when instrumenting
_SUPPRESS_URLLIB_INSTRUMENTATION_KEY = "suppress_urllib_instrumentation"


class URLLibInstrumentor(BaseInstrumentor, MetricMixin):
    """An instrumentor for urllib
    See `BaseInstrumentor`
    """

    def _instrument(self, **kwargs):
        """Instruments urllib module

        Args:
            **kwargs: Optional arguments
                ``tracer_provider``: a TracerProvider, defaults to global
                ``span_callback``: An optional callback invoked before returning the http response.
                 Invoked with Span and http.client.HTTPResponse
                ``name_callback``: Callback which calculates a generic span name for an
                    outgoing HTTP request based on the method and url.
                    Optional: Defaults to get_default_span_name.
        """

        _instrument(
            tracer_provider=kwargs.get("tracer_provider"),
            span_callback=kwargs.get("span_callback"),
            name_callback=kwargs.get("name_callback"),
        )

        self.init_metrics(
            __name__, __version__,
        )

        # pylint: disable=W0201
        self.metric_recorder = HTTPMetricRecorder(
            self.meter, HTTPMetricType.CLIENT
        )

    def _uninstrument(self, **kwargs):
        _uninstrument()

    def uninstrument_opener(
        self, opener: OpenerDirector
    ):  # pylint: disable=no-self-use
        """uninstrument_opener a specific instance of urllib.request.OpenerDirector"""
        _uninstrument_from(opener, restore_as_bound_func=True)


def get_default_span_name(method):
    """Default implementation for name_callback, returns HTTP {method_name}."""
    return "HTTP {}".format(method).strip()


def _instrument(tracer_provider=None, span_callback=None, name_callback=None):
    """Enables tracing of all requests calls that go through
    :code:`urllib.Client._make_request`"""

    opener_open = OpenerDirector.open

    @functools.wraps(opener_open)
    def instrumented_open(opener, fullurl, data=None, timeout=None):

        if isinstance(fullurl, str):
            request_ = Request(fullurl, data)
        else:
            request_ = fullurl

        def get_or_create_headers():
            return getattr(request_, "headers", {})

        def call_wrapped():
            return opener_open(opener, request_, data=data, timeout=timeout)

        return _instrumented_open_call(
            opener, request_, call_wrapped, get_or_create_headers
        )

    def _instrumented_open_call(
        _, request, call_wrapped, get_or_create_headers
    ):  # pylint: disable=too-many-locals
        if context.get_value("suppress_instrumentation") or context.get_value(
            _SUPPRESS_URLLIB_INSTRUMENTATION_KEY
        ):
            return call_wrapped()

        method = request.get_method().upper()
        url = request.full_url

        span_name = ""
        if name_callback is not None:
            span_name = name_callback(method, url)
        if not span_name or not isinstance(span_name, str):
            span_name = get_default_span_name(method)

        recorder = URLLibInstrumentor().metric_recorder

        labels = {
            "http.method": method,
            "http.url": url,
        }

        with get_tracer(
            __name__, __version__, tracer_provider
        ).start_as_current_span(span_name, kind=SpanKind.CLIENT) as span:
            exception = None
<<<<<<< HEAD
            with recorder.record_client_duration(labels):
=======
            if span.is_recording():
                span.set_attribute("http.method", method)
                span.set_attribute("http.url", url)

            headers = get_or_create_headers()
            inject(type(headers).__setitem__, headers)

            token = context.attach(
                context.set_value(_SUPPRESS_URLLIB_INSTRUMENTATION_KEY, True)
            )
            try:
                result = call_wrapped()  # *** PROCEED
            except Exception as exc:  # pylint: disable=W0703
                exception = exc
                result = getattr(exc, "file", None)
            finally:
                context.detach(token)

            if result is not None:

                code_ = result.getcode()
                labels["http.status_code"] = str(code_)

>>>>>>> 7159372e
                if span.is_recording():
                    span.set_attribute("http.method", method)
                    span.set_attribute("http.url", url)

                headers = get_or_create_headers()
                propagators.inject(type(headers).__setitem__, headers)

                token = context.attach(
                    context.set_value(
                        _SUPPRESS_URLLIB_INSTRUMENTATION_KEY, True
                    )
                )
                try:
                    result = call_wrapped()  # *** PROCEED
                except Exception as exc:  # pylint: disable=W0703
                    exception = exc
                    result = getattr(exc, "file", None)
                finally:
                    context.detach(token)

                if result is not None:

                    code_ = result.getcode()
                    labels["http.status_code"] = str(code_)

                    if span.is_recording():
                        span.set_attribute("http.status_code", code_)
                        span.set_attribute("http.status_text", result.reason)
                        span.set_status(
                            Status(http_status_to_status_code(code_))
                        )

                    ver_ = str(getattr(result, "version", ""))
                    if ver_:
                        labels["http.flavor"] = "{}.{}".format(
                            ver_[:1], ver_[:-1]
                        )

                if span_callback is not None:
                    span_callback(span, result)

            if exception is not None:
                raise exception.with_traceback(exception.__traceback__)

        return result

    instrumented_open.opentelemetry_instrumentation_urllib_applied = True
    OpenerDirector.open = instrumented_open


def _uninstrument():
    """Disables instrumentation of :code:`urllib` through this module.

    Note that this only works if no other module also patches urllib."""
    _uninstrument_from(OpenerDirector)


def _uninstrument_from(instr_root, restore_as_bound_func=False):

    instr_func_name = "open"
    instr_func = getattr(instr_root, instr_func_name)
    if not getattr(
        instr_func, "opentelemetry_instrumentation_urllib_applied", False,
    ):
        return

    original = instr_func.__wrapped__  # pylint:disable=no-member
    if restore_as_bound_func:
        original = types.MethodType(original, instr_root)
    setattr(instr_root, instr_func_name, original)<|MERGE_RESOLUTION|>--- conflicted
+++ resolved
@@ -162,33 +162,30 @@
             __name__, __version__, tracer_provider
         ).start_as_current_span(span_name, kind=SpanKind.CLIENT) as span:
             exception = None
-<<<<<<< HEAD
             with recorder.record_client_duration(labels):
-=======
-            if span.is_recording():
-                span.set_attribute("http.method", method)
-                span.set_attribute("http.url", url)
-
-            headers = get_or_create_headers()
-            inject(type(headers).__setitem__, headers)
-
-            token = context.attach(
-                context.set_value(_SUPPRESS_URLLIB_INSTRUMENTATION_KEY, True)
-            )
-            try:
-                result = call_wrapped()  # *** PROCEED
-            except Exception as exc:  # pylint: disable=W0703
-                exception = exc
-                result = getattr(exc, "file", None)
-            finally:
-                context.detach(token)
-
-            if result is not None:
-
-                code_ = result.getcode()
-                labels["http.status_code"] = str(code_)
-
->>>>>>> 7159372e
+                if span.is_recording():
+                    span.set_attribute("http.method", method)
+                    span.set_attribute("http.url", url)
+
+                headers = get_or_create_headers()
+                inject(type(headers).__setitem__, headers)
+
+                token = context.attach(
+                    context.set_value(_SUPPRESS_URLLIB_INSTRUMENTATION_KEY, True)
+                )
+                try:
+                    result = call_wrapped()  # *** PROCEED
+                except Exception as exc:  # pylint: disable=W0703
+                    exception = exc
+                    result = getattr(exc, "file", None)
+                finally:
+                    context.detach(token)
+
+                if result is not None:
+
+                    code_ = result.getcode()
+                    labels["http.status_code"] = str(code_)
+
                 if span.is_recording():
                     span.set_attribute("http.method", method)
                     span.set_attribute("http.url", url)
